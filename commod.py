import argparse
import asyncio
import logging
import os
import platform
import sys

from pathlib import Path
from ctypes import windll

from errors import ExeIsRunning, ExeNotFound, ExeNotSupported, HasManifestButUnpatched, InvalidGameDirectory,\
                   PatchedButDoesntHaveManifest, WrongGameDirectoryPath,\
                   DistributionNotFound, FileLoggingSetupError, InvalidExistingManifest, ModsDirMissing,\
                   NoModsFound, CorruptedRemasterFiles, DXRenderDllNotFound

from environment import InstallationContext, GameCopy

from color import fconsole, bcolors
from localisation import tr, DEM_DISCORD, WIKI_COMPATCH, COMPATCH_GITHUB

import console_ui
import data
import file_ops
import commod_flet

from mod import Mod


def main_gui(options: argparse.Namespace) -> None:
    commod_flet.start()


def main_console(options: argparse.Namespace) -> None:
    data.set_title()
    # helper to interact with user through console
    console = console_ui.ConsoleUX(dev_mode=options.dev)

    # creating installation context - description of content versions we can install
    try:
        context = InstallationContext(options.distribution_dir, dev_mode=options.dev)
        session = context.current_session
    except DistributionNotFound as er:
        console.simple_end('missing_distribution', er)
        return

    # file and console logging setup
    try:
        context.setup_logging_folder()
        context.setup_loggers()
    except FileLoggingSetupError as er:
        console.simple_end('error_logging_setup', er)
        return
    logger = context.logger
    console.logger = context.logger
    context.load_system_info()

    try:
        logger.info("Prevalidating Community Patch and Remaster state")
        context.validate_remaster()
    except CorruptedRemasterFiles as er:
        logger.error(er)
        console.simple_end('corrupted_installation', er)
        return

    logger.info("***")
    # adding a single target game copy and process it
    game = GameCopy()
    if options.target_dir is None:
        logger.info("No target_dir provided explicitly, will try to find a game in the patcher directory")
        target_dir = context.distribution_dir
    else:
        target_dir = os.path.normpath(options.target_dir)
        logger.info(f"Working on game dir: {target_dir}")

    try:
        game.process_game_install(target_dir)
        if game.installed_content:
            logger.info(f"Installed content: {game.installed_content}")
    except WrongGameDirectoryPath:
        logger.error(f"path doesn't exist: '{target_dir}'")
        console.simple_end("target_game_dir_doesnt_exist")
        return
    except InvalidGameDirectory as er:
        logger.error(f"not all expected files were found in game dir: '{target_dir}'")
        console.simple_end("cant_find_game_data", er)
        return
    except ExeNotFound:
        logger.error("Exe not found")
        console.simple_end("exe_not_found")
        return
    except ExeIsRunning:
        logger.error(tr("exe_is_running") + ". " + tr("exe_is_running_fix"))
        console.simple_end("exe_is_running" + ". " + tr("exe_is_running_fix"))
        return
    except ExeNotSupported as er:
        logger.error(f"Exe version is not supported. Version: {er.exe_version}")
        console.simple_end("exe_not_supported", f'unsupported exe version - {er.exe_version}')
        return
    except InvalidExistingManifest as er:
        logger.error(f"Invalid existing manifest at {er.manifest_path}")
        console.simple_end("invalid_existing_manifest", er)
        return
    except HasManifestButUnpatched as er:
        logger.warning(f"Found existing compatch manifest, but exe version is unexpected: {er.exe_version}"
                       f"\nManifest contents: {er.manifest_content}")
        console.switch_header("leftovers")
    except PatchedButDoesntHaveManifest as er:
        logger.warning(f"Executable is patched (version: {er.exe_version}), but install manifest is missing")
        console.switch_header("leftovers")

    logger.info(f"Target exe [{game.exe_version}]: {game.target_exe}")
    if game.installed_content:
        logger.info(f"Game copy has installed content: {game.installed_content}")

    try:
        # loads mods into current context, saves errors in current session
        logger.info("Starting loading mods")
        context.load_mods()
    except ModsDirMissing:
        logger.info("No mods folder found, creating")
    except NoModsFound:
        logger.info("No mods found")

    try:
        game.load_installed_descriptions(context.validated_mod_configs, colourise=True)

        remaster_mod = Mod(context.remaster_config, context.remaster_path,)

        commod_compatible, commod_compat_err = remaster_mod.compatible_with_mod_manager(
            context.commod_version)

        if not commod_compatible:
            console.prompt_for(accept_enter=True,
                               description=commod_compat_err,
                               stopping=True)
            return

        if (game.patched_version or game.leftovers) and not (options.comremaster or options.compatch):
            # we only offer to launch mod manager on startup if the game is already patched
            # otherwise mod manager will start work after ComPatch/ComRem installation
            if context.validated_mod_configs and not game.leftovers:
                if game.is_modded():
                    console.switch_header("mod_manager")
                    description = f'{fconsole(tr("already_installed"), bcolors.OKGREEN)}:\n'
                    for content_piece in game.installed_descriptions.values():
                        description += content_piece
                    description += '\n' + tr("intro_modded_game") + '\n'
                    reinstall_prompt = console.prompt_for(["mods", "exit"], accept_enter=False,
                                                          description=description)
                else:
                    description = f'{fconsole(tr("already_installed"), bcolors.OKGREEN)}:\n'
                    for content_piece in game.installed_descriptions.values():
                        description += content_piece
                    description += ("\n" + tr("reinstalling_intro") + "\n\n"
                                    + fconsole(tr("warn_reinstall"), bcolors.OKBLUE) + "\n")

                    reinstall_prompt = console.prompt_for(["mods", "reinstall"], accept_enter=False,
                                                          description=description)
            elif not game.is_modded():
                description = f'{fconsole(tr("already_installed"), bcolors.OKGREEN)}:\n'
                for content_piece in game.installed_descriptions.values():
                    description += content_piece

                description += (f'\n{tr("reinstalling_intro_no_mods")}\n\n'
                                + fconsole(tr("warn_reinstall"), bcolors.OKBLUE) + "\n")

                if session.mod_loading_errors:
                    description += console.format_lines(session.mod_loading_errors, color=bcolors.RED)

                reinstall_prompt = console.prompt_for(["reinstall", "exit"], accept_enter=False,
                                                      description=description)
            else:
                console.switch_header("mod_manager")
                description = f'{fconsole(tr("already_installed"), bcolors.OKGREEN)}:\n'
                for content_piece in game.installed_descriptions.values():
                    description += content_piece

                description += \
                    f'\n{fconsole(tr("intro_modded_no_available_mods"), bcolors.OKGREEN)}\n'

                if session.mod_installation_errors or session.mod_loading_errors:
                    if session.mod_installation_errors:
                        description += console.format_lines(session.mod_installation_errors,
                                                            color=bcolors.RED)
                    if session.mod_loading_errors:
                        description += console.format_lines(session.mod_loading_errors,
                                                            color=bcolors.RED)

                console.prompt_for(accept_enter=True,
                                   description=description)
                return

            if reinstall_prompt == "exit":
                logger.info("Exited normally")
                console.switch_header("default")
                console.simple_end("installation_aborted")
                return

            if reinstall_prompt == "mods":
                mod_manager_console(console, game, context)
                console.finilize_manifest(game, session)
                return

        if "ComRemaster" in game.exe_version:
            console.switch_header("patch_over_remaster", game.target_exe)
        else:
            console.switch_header("patching_exe", game.target_exe)

        # skipping console interaction if launched with argument or if exe is already patched
        if options.comremaster:
            version_choice = "remaster"
            remaster_options = "all"
        elif options.compatch and not ("ComRemaster" in game.exe_version):
            version_choice = "patch"
        else:
            description_intro = (f"{tr('simple_intro')}\n\n"
                                 f"{fconsole(tr('just_enter'), bcolors.HEADER)}\n"
                                 f"{tr('or_options')}\n")
            version_choice = console.prompt_for(["options"], accept_enter=True,
                                                description=description_intro)

        # removes note about exe path from title
        console.switch_header("default")

        # if user decided to install full Remaster default config by pressing Enter on previous prompt
        if version_choice is None:
            version_choice = "remaster"
            remaster_options = "all"
        elif version_choice == "options":
            if "ComRemaster" in game.exe_version:
                version_choice = "remaster"
            else:
                console.switch_header("advanced")
<<<<<<< HEAD
                description = (fconsole(tr("first_choose_base_option"), bcolors.OKBLUE) + "\n\n"
                               + tr("intro_version_choice") + "\n")
=======
                description = (format_text(loc_string("first_choose_base_option"), bcolors.OKBLUE) + "\n\n"
                               + format_text("Community Remaster", bcolors.HEADER) + ": "
                               + loc_string("comrem_description") + " [remaster]"
                               + "\n\n"
                               + format_text("Community Patch", bcolors.HEADER) + ": "
                               + loc_string("compatch_description") + " [patch]"
                               + "\n")
>>>>>>> c759a37b
                version_choice = console.prompt_for(["remaster", "patch"], accept_enter=False,
                                                    description=description)
            if version_choice == "remaster":
                remaster_options = "options"

        console.switch_header(version_choice)

        session.content_in_processing["community_patch"] = {"base": "yes",
                                                            "version": remaster_mod.version,
                                                            "build": remaster_mod.build,
                                                            "display_name": "Community Patch"}

        if version_choice == "patch":
            logger.info("***")
            logger.info("Starting installation of ComPatch")
            logger.info(session.content_in_processing)
            console.copy_patch_files(context.distribution_dir, game.game_root_path)
<<<<<<< HEAD
            patch_description = [tr(line) for line in install_base(version_choice, game, context)]
            patch_description.append("\n")  # separator
=======
            patch_description = [loc_string(line) for line in install_base(version_choice, game, context)]
            patch_description.append("")  # separator
>>>>>>> c759a37b
            file_ops.rename_effects_bps(game.game_root_path)
            console.final_screen_print(patch_description)
            # session.installed_content_description.append("")  # separator

            print(fconsole(tr("installation_finished"), bcolors.OKGREEN) + "\n")
        elif version_choice == "remaster":
            full_install = remaster_options == "all"

            installed_remaster_settings = console.configure_mod_install(mod=remaster_mod,
                                                                        full_install=full_install,
                                                                        skip_to_options=True)
            session.content_in_processing["community_remaster"] = installed_remaster_settings.copy()
            session.content_in_processing["community_remaster"]["version"] = remaster_mod.version
            session.content_in_processing["community_remaster"]["build"] = remaster_mod.build
            session.content_in_processing["community_remaster"]["display_name"] = remaster_mod.display_name
            exe_options = remaster_mod.patcher_options

            console.switch_header("remaster")
            console.copy_patch_files(context.distribution_dir, game.game_root_path)
            logger.info("***")
            logger.info(f"Starting {remaster_mod.name} {remaster_mod.version} installation"
                        f" with config {installed_remaster_settings}")
            # for comrem we don't count what is already installed, we use the current session content
            # to determine if remaster is compatible with the local compatch verison
            status_ok, error_messages = remaster_mod.install(game.data_path,
                                                             installed_remaster_settings,
                                                             session.content_in_processing,
                                                             game.installed_descriptions,
                                                             console=True)

            if error_messages:
                session.mod_installation_errors.extend(error_messages)

            try:
                patch_description = install_base(version_choice, game, context, exe_options)
<<<<<<< HEAD
                patch_description = [tr(line) for line in patch_description]
=======
                patch_description = [loc_string(line) for line in patch_description]
                patch_description.append("")  # separator
>>>>>>> c759a37b
            except DXRenderDllNotFound:
                console.simple_end("dll_not_found")
                return
            file_ops.rename_effects_bps(game.game_root_path)

            console.switch_header("remaster")
            console.final_screen_print(patch_description)

            if not status_ok:
                if error_messages:
                    logger.error(error_messages)
                logger.error("Status of mod installation is not ok")
                print(fconsole(f"\n{tr('installation_error')}: Community Remaster!", bcolors.RED))
            else:
                session.installed_content_description.extend(
                    remaster_mod.get_install_description(installed_remaster_settings))
                console.print_lines(session.installed_content_description)
                print(fconsole(tr("installation_finished"), bcolors.OKGREEN) + "\n")
        else:
            raise NameError(f"Unsupported installation option '{version_choice}'!")

        game.load_installed_descriptions(context.validated_mod_configs, colourise=True)
        console.finilize_manifest(game, session)

        if context.validated_mod_configs:
            input(tr("press_enter_to_continue") + "\n")
            console.switch_header("mod_manager")
            description = (f"{tr('install_mods')}\n"
                           f"({tr('yes_no')})\n")
            install_custom_mods = console.prompt_for(["yes", "no"], accept_enter=False,
                                                     description=description)
            if install_custom_mods == "yes":
                mod_manager_console(console, game, context)
                return

        if options.compatch or options.comremaster:
            sys.exit()

        if version_choice == "patch":
            console.switch_header("patch")
            console.final_screen_print(patch_description)
        else:
            console.switch_header("default")
            console.final_screen_print(session.installed_content_description)

        print(tr("demteam_links",
                 discord_url=fconsole(DEM_DISCORD, bcolors.HEADER),
                 deuswiki_url=fconsole(WIKI_COMPATCH, bcolors.HEADER),
                 github_url=fconsole(COMPATCH_GITHUB, bcolors.HEADER)) + "\n")
        input(fconsole(tr("press_enter_to_exit"), bcolors.OKGREEN) + "\n")
    # near-global exception handler
    except Exception as er:
        logger.exception(f"Encountered unhandled error: {er}")
        logger.error("Exiting because of an error")
        console.simple_end("failed_and_cleaned", err_msg=er)


def install_base(version_choice: str, game: GameCopy, context: InstallationContext,
                 exe_options: dict = {}) -> list[str]:
    if version_choice == "remaster":
        target_dll = os.path.join(game.game_root_path, "dxrender9.dll")

        if os.path.exists(target_dll):
            file_ops.patch_render_dll(target_dll)
        else:
            raise DXRenderDllNotFound

    build_id = context.remaster_config["build"]

    changes_description = file_ops.patch_game_exe(game.target_exe,
                                                  version_choice,
                                                  build_id,
                                                  context.monitor_res,
                                                  exe_options,
                                                  context.under_windows)
    return changes_description


def mod_manager_console(console: console_ui.ConsoleUX, game: GameCopy, context: InstallationContext) -> None:
    logger = logging.getLogger('dem')
    session = context.current_session

    logger.info("Starting mod manager")
    for mod_manifest in context.validated_mod_configs:
        mod_config = context.validated_mod_configs[mod_manifest]
        mod = Mod(mod_config, Path(mod_manifest).parent)

        compatible_with_commod, commod_compat_error = mod.compatible_with_mod_manager(context.commod_version)

        prevalidated, prevalidation_errors = mod.check_requirements(game.installed_content,
                                                                    game.installed_descriptions)
        compatible, incompatible_errors = mod.check_incompatibles(game.installed_content,
                                                                  game.installed_descriptions)
        if not prevalidated or not compatible or not compatible_with_commod:
            errors_info = console.format_mod_title(mod.display_name, mod.version, incompatible=True)
            console.switch_header("mod_install_custom", additional_string=errors_info)

            errors_to_notify = []
            if commod_compat_error:
                errors_to_notify.append(commod_compat_error)
            if prevalidation_errors:
                errors_to_notify.extend(prevalidation_errors)
            if incompatible_errors:
                errors_to_notify.extend(incompatible_errors)

            console.notify_on_mod_with_errors(mod, errors_to_notify)
            continue

        mod_install_settings = console.configure_mod_install(mod, game=game)
        if not mod_install_settings:
            continue

        if (mod_install_settings.get("base") == "yes") or (mod_install_settings.get("base") == "no"
                                                           and len(mod_install_settings) > 1):
            logger.info("***")
            if console.auto_clear:
                os.system('cls')
            logger.info(f"Starting mod {mod.name} {mod.version} installation "
                        f"with config {mod_install_settings}")

            try:
                print(console.header)
                status_ok, mod_error_msgs = mod.install(game.data_path,
                                                        mod_install_settings,
                                                        game.installed_content,
                                                        game.installed_descriptions,
                                                        console=True)
            except KeyboardInterrupt:
                console.switch_header("mod_manager")
                console.simple_end("installation_aborted")
                sys.exit()

            if not status_ok:
                session.mod_installation_errors.append(f"\n{tr('installation_error')}: "
                                                       f"{mod.display_name}")
            else:
                session.content_in_processing[mod.name] = mod_install_settings.copy()
                session.content_in_processing[mod.name]["version"] = mod.version
                session.content_in_processing[mod.name]["build"] = mod.build
                session.content_in_processing[mod.name]["display_name"] = mod.display_name
                if mod.patcher_options is not None:
                    file_ops.patch_configurables(game.target_exe, mod.patcher_options)
                    if mod.patcher_options.get('gravity') is not None:
                        file_ops.correct_damage_coeffs(options.game_root_path,
                                                       mod.patcher_options.get('gravity'))
            if mod_error_msgs:
                session.mod_installation_errors.extend(mod_error_msgs)
                logger.error(f"mod errors: {mod_error_msgs}")
                console.notify_on_mod_with_errors(mod, mod_error_msgs)
            else:
                installed_mod_description = mod.get_install_description(mod_install_settings)
                mod_info = console.format_mod_info(mod)

                description_ends_with_new_line = False
                if installed_mod_description:
                    if isinstance(installed_mod_description[-1], str):
                        description_ends_with_new_line = installed_mod_description[-1][-1:] == "\n"
                if not description_ends_with_new_line:
                    mod_info = "\n" + mod_info

                installed_mod_description.append(mod_info)
                session.installed_content_description.extend(installed_mod_description)

                description = (console.format_lines(installed_mod_description)
                               + fconsole(tr("installation_finished"),
                                          bcolors.OKGREEN) + "\n")
                console.finilize_manifest(game, session)
                logger.info(f"Mod {mod.name} has been installed")
                console.prompt_for(accept_enter=True,
                                   description=description)
        else:
            logger.info(f"Skipping installation of mod '{mod.name} - install manifest: "
                        f"{str(mod_install_settings)}")

    console.finilize_manifest(game, session)

    console.final_screen_mod_manager_print(session.installed_content_description,
                                           session.mod_installation_errors,
                                           session.mod_loading_errors)
    print(tr("demteam_links",
             discord_url=fconsole(DEM_DISCORD, bcolors.HEADER),
             deuswiki_url=fconsole(WIKI_COMPATCH, bcolors.HEADER),
             github_url=fconsole(COMPATCH_GITHUB, bcolors.HEADER)) + "\n")
    logger.info("Finished work")
    input(fconsole(tr("press_enter_to_exit"), bcolors.OKGREEN) + "\n")
    logger.info("Exited normally")


def _init_input_parser():
    parser = argparse.ArgumentParser(description='DEM CommunityModManager')
    parser.add_argument('-target_dir', help='path to game directory', required=False)
    parser.add_argument('-distribution_dir',
                        help=('path to root folder where "patch", "remaster", "libs" '
                              'and an optional folder "mods" are located'), required=False)
    parser.add_argument('-dev', help='developer mode',
                        action="store_true", default=False, required=False)
    parser.add_argument('-console', help='run in console',
                        action="store_true", default=False, required=False)
    parser.add_argument('-skip_wizard', help='skips quick setup wizzard in GUI mode',
                        default=False, required=False, action="store_true")
    installation_option = parser.add_mutually_exclusive_group()
    installation_option.add_argument('-compatch', help='base ComPatch setup, no console interaction required',
                                     action="store_true", default=False)
    installation_option.add_argument('-comremaster', help='base ComRemaster, no console interaction required',
                                     action="store_true", default=False)

    return parser


if __name__ == '__main__':
    options = _init_input_parser().parse_args()
    if options.console:
        if "Windows" in platform.system():
            windll.shcore.SetProcessDpiAwareness(2)
        sys.exit(main_console(options))
    else:
        sys.exit(main_gui(options))
<|MERGE_RESOLUTION|>--- conflicted
+++ resolved
@@ -1,527 +1,513 @@
-import argparse
-import asyncio
-import logging
-import os
-import platform
-import sys
-
-from pathlib import Path
-from ctypes import windll
-
-from errors import ExeIsRunning, ExeNotFound, ExeNotSupported, HasManifestButUnpatched, InvalidGameDirectory,\
-                   PatchedButDoesntHaveManifest, WrongGameDirectoryPath,\
-                   DistributionNotFound, FileLoggingSetupError, InvalidExistingManifest, ModsDirMissing,\
-                   NoModsFound, CorruptedRemasterFiles, DXRenderDllNotFound
-
-from environment import InstallationContext, GameCopy
-
-from color import fconsole, bcolors
-from localisation import tr, DEM_DISCORD, WIKI_COMPATCH, COMPATCH_GITHUB
-
-import console_ui
-import data
-import file_ops
-import commod_flet
-
-from mod import Mod
-
-
-def main_gui(options: argparse.Namespace) -> None:
-    commod_flet.start()
-
-
-def main_console(options: argparse.Namespace) -> None:
-    data.set_title()
-    # helper to interact with user through console
-    console = console_ui.ConsoleUX(dev_mode=options.dev)
-
-    # creating installation context - description of content versions we can install
-    try:
-        context = InstallationContext(options.distribution_dir, dev_mode=options.dev)
-        session = context.current_session
-    except DistributionNotFound as er:
-        console.simple_end('missing_distribution', er)
-        return
-
-    # file and console logging setup
-    try:
-        context.setup_logging_folder()
-        context.setup_loggers()
-    except FileLoggingSetupError as er:
-        console.simple_end('error_logging_setup', er)
-        return
-    logger = context.logger
-    console.logger = context.logger
-    context.load_system_info()
-
-    try:
-        logger.info("Prevalidating Community Patch and Remaster state")
-        context.validate_remaster()
-    except CorruptedRemasterFiles as er:
-        logger.error(er)
-        console.simple_end('corrupted_installation', er)
-        return
-
-    logger.info("***")
-    # adding a single target game copy and process it
-    game = GameCopy()
-    if options.target_dir is None:
-        logger.info("No target_dir provided explicitly, will try to find a game in the patcher directory")
-        target_dir = context.distribution_dir
-    else:
-        target_dir = os.path.normpath(options.target_dir)
-        logger.info(f"Working on game dir: {target_dir}")
-
-    try:
-        game.process_game_install(target_dir)
-        if game.installed_content:
-            logger.info(f"Installed content: {game.installed_content}")
-    except WrongGameDirectoryPath:
-        logger.error(f"path doesn't exist: '{target_dir}'")
-        console.simple_end("target_game_dir_doesnt_exist")
-        return
-    except InvalidGameDirectory as er:
-        logger.error(f"not all expected files were found in game dir: '{target_dir}'")
-        console.simple_end("cant_find_game_data", er)
-        return
-    except ExeNotFound:
-        logger.error("Exe not found")
-        console.simple_end("exe_not_found")
-        return
-    except ExeIsRunning:
-        logger.error(tr("exe_is_running") + ". " + tr("exe_is_running_fix"))
-        console.simple_end("exe_is_running" + ". " + tr("exe_is_running_fix"))
-        return
-    except ExeNotSupported as er:
-        logger.error(f"Exe version is not supported. Version: {er.exe_version}")
-        console.simple_end("exe_not_supported", f'unsupported exe version - {er.exe_version}')
-        return
-    except InvalidExistingManifest as er:
-        logger.error(f"Invalid existing manifest at {er.manifest_path}")
-        console.simple_end("invalid_existing_manifest", er)
-        return
-    except HasManifestButUnpatched as er:
-        logger.warning(f"Found existing compatch manifest, but exe version is unexpected: {er.exe_version}"
-                       f"\nManifest contents: {er.manifest_content}")
-        console.switch_header("leftovers")
-    except PatchedButDoesntHaveManifest as er:
-        logger.warning(f"Executable is patched (version: {er.exe_version}), but install manifest is missing")
-        console.switch_header("leftovers")
-
-    logger.info(f"Target exe [{game.exe_version}]: {game.target_exe}")
-    if game.installed_content:
-        logger.info(f"Game copy has installed content: {game.installed_content}")
-
-    try:
-        # loads mods into current context, saves errors in current session
-        logger.info("Starting loading mods")
-        context.load_mods()
-    except ModsDirMissing:
-        logger.info("No mods folder found, creating")
-    except NoModsFound:
-        logger.info("No mods found")
-
-    try:
-        game.load_installed_descriptions(context.validated_mod_configs, colourise=True)
-
-        remaster_mod = Mod(context.remaster_config, context.remaster_path,)
-
-        commod_compatible, commod_compat_err = remaster_mod.compatible_with_mod_manager(
-            context.commod_version)
-
-        if not commod_compatible:
-            console.prompt_for(accept_enter=True,
-                               description=commod_compat_err,
-                               stopping=True)
-            return
-
-        if (game.patched_version or game.leftovers) and not (options.comremaster or options.compatch):
-            # we only offer to launch mod manager on startup if the game is already patched
-            # otherwise mod manager will start work after ComPatch/ComRem installation
-            if context.validated_mod_configs and not game.leftovers:
-                if game.is_modded():
-                    console.switch_header("mod_manager")
-                    description = f'{fconsole(tr("already_installed"), bcolors.OKGREEN)}:\n'
-                    for content_piece in game.installed_descriptions.values():
-                        description += content_piece
-                    description += '\n' + tr("intro_modded_game") + '\n'
-                    reinstall_prompt = console.prompt_for(["mods", "exit"], accept_enter=False,
-                                                          description=description)
-                else:
-                    description = f'{fconsole(tr("already_installed"), bcolors.OKGREEN)}:\n'
-                    for content_piece in game.installed_descriptions.values():
-                        description += content_piece
-                    description += ("\n" + tr("reinstalling_intro") + "\n\n"
-                                    + fconsole(tr("warn_reinstall"), bcolors.OKBLUE) + "\n")
-
-                    reinstall_prompt = console.prompt_for(["mods", "reinstall"], accept_enter=False,
-                                                          description=description)
-            elif not game.is_modded():
-                description = f'{fconsole(tr("already_installed"), bcolors.OKGREEN)}:\n'
-                for content_piece in game.installed_descriptions.values():
-                    description += content_piece
-
-                description += (f'\n{tr("reinstalling_intro_no_mods")}\n\n'
-                                + fconsole(tr("warn_reinstall"), bcolors.OKBLUE) + "\n")
-
-                if session.mod_loading_errors:
-                    description += console.format_lines(session.mod_loading_errors, color=bcolors.RED)
-
-                reinstall_prompt = console.prompt_for(["reinstall", "exit"], accept_enter=False,
-                                                      description=description)
-            else:
-                console.switch_header("mod_manager")
-                description = f'{fconsole(tr("already_installed"), bcolors.OKGREEN)}:\n'
-                for content_piece in game.installed_descriptions.values():
-                    description += content_piece
-
-                description += \
-                    f'\n{fconsole(tr("intro_modded_no_available_mods"), bcolors.OKGREEN)}\n'
-
-                if session.mod_installation_errors or session.mod_loading_errors:
-                    if session.mod_installation_errors:
-                        description += console.format_lines(session.mod_installation_errors,
-                                                            color=bcolors.RED)
-                    if session.mod_loading_errors:
-                        description += console.format_lines(session.mod_loading_errors,
-                                                            color=bcolors.RED)
-
-                console.prompt_for(accept_enter=True,
-                                   description=description)
-                return
-
-            if reinstall_prompt == "exit":
-                logger.info("Exited normally")
-                console.switch_header("default")
-                console.simple_end("installation_aborted")
-                return
-
-            if reinstall_prompt == "mods":
-                mod_manager_console(console, game, context)
-                console.finilize_manifest(game, session)
-                return
-
-        if "ComRemaster" in game.exe_version:
-            console.switch_header("patch_over_remaster", game.target_exe)
-        else:
-            console.switch_header("patching_exe", game.target_exe)
-
-        # skipping console interaction if launched with argument or if exe is already patched
-        if options.comremaster:
-            version_choice = "remaster"
-            remaster_options = "all"
-        elif options.compatch and not ("ComRemaster" in game.exe_version):
-            version_choice = "patch"
-        else:
-            description_intro = (f"{tr('simple_intro')}\n\n"
-                                 f"{fconsole(tr('just_enter'), bcolors.HEADER)}\n"
-                                 f"{tr('or_options')}\n")
-            version_choice = console.prompt_for(["options"], accept_enter=True,
-                                                description=description_intro)
-
-        # removes note about exe path from title
-        console.switch_header("default")
-
-        # if user decided to install full Remaster default config by pressing Enter on previous prompt
-        if version_choice is None:
-            version_choice = "remaster"
-            remaster_options = "all"
-        elif version_choice == "options":
-            if "ComRemaster" in game.exe_version:
-                version_choice = "remaster"
-            else:
-                console.switch_header("advanced")
-<<<<<<< HEAD
-                description = (fconsole(tr("first_choose_base_option"), bcolors.OKBLUE) + "\n\n"
-                               + tr("intro_version_choice") + "\n")
-=======
-                description = (format_text(loc_string("first_choose_base_option"), bcolors.OKBLUE) + "\n\n"
-                               + format_text("Community Remaster", bcolors.HEADER) + ": "
-                               + loc_string("comrem_description") + " [remaster]"
-                               + "\n\n"
-                               + format_text("Community Patch", bcolors.HEADER) + ": "
-                               + loc_string("compatch_description") + " [patch]"
-                               + "\n")
->>>>>>> c759a37b
-                version_choice = console.prompt_for(["remaster", "patch"], accept_enter=False,
-                                                    description=description)
-            if version_choice == "remaster":
-                remaster_options = "options"
-
-        console.switch_header(version_choice)
-
-        session.content_in_processing["community_patch"] = {"base": "yes",
-                                                            "version": remaster_mod.version,
-                                                            "build": remaster_mod.build,
-                                                            "display_name": "Community Patch"}
-
-        if version_choice == "patch":
-            logger.info("***")
-            logger.info("Starting installation of ComPatch")
-            logger.info(session.content_in_processing)
-            console.copy_patch_files(context.distribution_dir, game.game_root_path)
-<<<<<<< HEAD
-            patch_description = [tr(line) for line in install_base(version_choice, game, context)]
-            patch_description.append("\n")  # separator
-=======
-            patch_description = [loc_string(line) for line in install_base(version_choice, game, context)]
-            patch_description.append("")  # separator
->>>>>>> c759a37b
-            file_ops.rename_effects_bps(game.game_root_path)
-            console.final_screen_print(patch_description)
-            # session.installed_content_description.append("")  # separator
-
-            print(fconsole(tr("installation_finished"), bcolors.OKGREEN) + "\n")
-        elif version_choice == "remaster":
-            full_install = remaster_options == "all"
-
-            installed_remaster_settings = console.configure_mod_install(mod=remaster_mod,
-                                                                        full_install=full_install,
-                                                                        skip_to_options=True)
-            session.content_in_processing["community_remaster"] = installed_remaster_settings.copy()
-            session.content_in_processing["community_remaster"]["version"] = remaster_mod.version
-            session.content_in_processing["community_remaster"]["build"] = remaster_mod.build
-            session.content_in_processing["community_remaster"]["display_name"] = remaster_mod.display_name
-            exe_options = remaster_mod.patcher_options
-
-            console.switch_header("remaster")
-            console.copy_patch_files(context.distribution_dir, game.game_root_path)
-            logger.info("***")
-            logger.info(f"Starting {remaster_mod.name} {remaster_mod.version} installation"
-                        f" with config {installed_remaster_settings}")
-            # for comrem we don't count what is already installed, we use the current session content
-            # to determine if remaster is compatible with the local compatch verison
-            status_ok, error_messages = remaster_mod.install(game.data_path,
-                                                             installed_remaster_settings,
-                                                             session.content_in_processing,
-                                                             game.installed_descriptions,
-                                                             console=True)
-
-            if error_messages:
-                session.mod_installation_errors.extend(error_messages)
-
-            try:
-                patch_description = install_base(version_choice, game, context, exe_options)
-<<<<<<< HEAD
-                patch_description = [tr(line) for line in patch_description]
-=======
-                patch_description = [loc_string(line) for line in patch_description]
-                patch_description.append("")  # separator
->>>>>>> c759a37b
-            except DXRenderDllNotFound:
-                console.simple_end("dll_not_found")
-                return
-            file_ops.rename_effects_bps(game.game_root_path)
-
-            console.switch_header("remaster")
-            console.final_screen_print(patch_description)
-
-            if not status_ok:
-                if error_messages:
-                    logger.error(error_messages)
-                logger.error("Status of mod installation is not ok")
-                print(fconsole(f"\n{tr('installation_error')}: Community Remaster!", bcolors.RED))
-            else:
-                session.installed_content_description.extend(
-                    remaster_mod.get_install_description(installed_remaster_settings))
-                console.print_lines(session.installed_content_description)
-                print(fconsole(tr("installation_finished"), bcolors.OKGREEN) + "\n")
-        else:
-            raise NameError(f"Unsupported installation option '{version_choice}'!")
-
-        game.load_installed_descriptions(context.validated_mod_configs, colourise=True)
-        console.finilize_manifest(game, session)
-
-        if context.validated_mod_configs:
-            input(tr("press_enter_to_continue") + "\n")
-            console.switch_header("mod_manager")
-            description = (f"{tr('install_mods')}\n"
-                           f"({tr('yes_no')})\n")
-            install_custom_mods = console.prompt_for(["yes", "no"], accept_enter=False,
-                                                     description=description)
-            if install_custom_mods == "yes":
-                mod_manager_console(console, game, context)
-                return
-
-        if options.compatch or options.comremaster:
-            sys.exit()
-
-        if version_choice == "patch":
-            console.switch_header("patch")
-            console.final_screen_print(patch_description)
-        else:
-            console.switch_header("default")
-            console.final_screen_print(session.installed_content_description)
-
-        print(tr("demteam_links",
-                 discord_url=fconsole(DEM_DISCORD, bcolors.HEADER),
-                 deuswiki_url=fconsole(WIKI_COMPATCH, bcolors.HEADER),
-                 github_url=fconsole(COMPATCH_GITHUB, bcolors.HEADER)) + "\n")
-        input(fconsole(tr("press_enter_to_exit"), bcolors.OKGREEN) + "\n")
-    # near-global exception handler
-    except Exception as er:
-        logger.exception(f"Encountered unhandled error: {er}")
-        logger.error("Exiting because of an error")
-        console.simple_end("failed_and_cleaned", err_msg=er)
-
-
-def install_base(version_choice: str, game: GameCopy, context: InstallationContext,
-                 exe_options: dict = {}) -> list[str]:
-    if version_choice == "remaster":
-        target_dll = os.path.join(game.game_root_path, "dxrender9.dll")
-
-        if os.path.exists(target_dll):
-            file_ops.patch_render_dll(target_dll)
-        else:
-            raise DXRenderDllNotFound
-
-    build_id = context.remaster_config["build"]
-
-    changes_description = file_ops.patch_game_exe(game.target_exe,
-                                                  version_choice,
-                                                  build_id,
-                                                  context.monitor_res,
-                                                  exe_options,
-                                                  context.under_windows)
-    return changes_description
-
-
-def mod_manager_console(console: console_ui.ConsoleUX, game: GameCopy, context: InstallationContext) -> None:
-    logger = logging.getLogger('dem')
-    session = context.current_session
-
-    logger.info("Starting mod manager")
-    for mod_manifest in context.validated_mod_configs:
-        mod_config = context.validated_mod_configs[mod_manifest]
-        mod = Mod(mod_config, Path(mod_manifest).parent)
-
-        compatible_with_commod, commod_compat_error = mod.compatible_with_mod_manager(context.commod_version)
-
-        prevalidated, prevalidation_errors = mod.check_requirements(game.installed_content,
-                                                                    game.installed_descriptions)
-        compatible, incompatible_errors = mod.check_incompatibles(game.installed_content,
-                                                                  game.installed_descriptions)
-        if not prevalidated or not compatible or not compatible_with_commod:
-            errors_info = console.format_mod_title(mod.display_name, mod.version, incompatible=True)
-            console.switch_header("mod_install_custom", additional_string=errors_info)
-
-            errors_to_notify = []
-            if commod_compat_error:
-                errors_to_notify.append(commod_compat_error)
-            if prevalidation_errors:
-                errors_to_notify.extend(prevalidation_errors)
-            if incompatible_errors:
-                errors_to_notify.extend(incompatible_errors)
-
-            console.notify_on_mod_with_errors(mod, errors_to_notify)
-            continue
-
-        mod_install_settings = console.configure_mod_install(mod, game=game)
-        if not mod_install_settings:
-            continue
-
-        if (mod_install_settings.get("base") == "yes") or (mod_install_settings.get("base") == "no"
-                                                           and len(mod_install_settings) > 1):
-            logger.info("***")
-            if console.auto_clear:
-                os.system('cls')
-            logger.info(f"Starting mod {mod.name} {mod.version} installation "
-                        f"with config {mod_install_settings}")
-
-            try:
-                print(console.header)
-                status_ok, mod_error_msgs = mod.install(game.data_path,
-                                                        mod_install_settings,
-                                                        game.installed_content,
-                                                        game.installed_descriptions,
-                                                        console=True)
-            except KeyboardInterrupt:
-                console.switch_header("mod_manager")
-                console.simple_end("installation_aborted")
-                sys.exit()
-
-            if not status_ok:
-                session.mod_installation_errors.append(f"\n{tr('installation_error')}: "
-                                                       f"{mod.display_name}")
-            else:
-                session.content_in_processing[mod.name] = mod_install_settings.copy()
-                session.content_in_processing[mod.name]["version"] = mod.version
-                session.content_in_processing[mod.name]["build"] = mod.build
-                session.content_in_processing[mod.name]["display_name"] = mod.display_name
-                if mod.patcher_options is not None:
-                    file_ops.patch_configurables(game.target_exe, mod.patcher_options)
-                    if mod.patcher_options.get('gravity') is not None:
-                        file_ops.correct_damage_coeffs(options.game_root_path,
-                                                       mod.patcher_options.get('gravity'))
-            if mod_error_msgs:
-                session.mod_installation_errors.extend(mod_error_msgs)
-                logger.error(f"mod errors: {mod_error_msgs}")
-                console.notify_on_mod_with_errors(mod, mod_error_msgs)
-            else:
-                installed_mod_description = mod.get_install_description(mod_install_settings)
-                mod_info = console.format_mod_info(mod)
-
-                description_ends_with_new_line = False
-                if installed_mod_description:
-                    if isinstance(installed_mod_description[-1], str):
-                        description_ends_with_new_line = installed_mod_description[-1][-1:] == "\n"
-                if not description_ends_with_new_line:
-                    mod_info = "\n" + mod_info
-
-                installed_mod_description.append(mod_info)
-                session.installed_content_description.extend(installed_mod_description)
-
-                description = (console.format_lines(installed_mod_description)
-                               + fconsole(tr("installation_finished"),
-                                          bcolors.OKGREEN) + "\n")
-                console.finilize_manifest(game, session)
-                logger.info(f"Mod {mod.name} has been installed")
-                console.prompt_for(accept_enter=True,
-                                   description=description)
-        else:
-            logger.info(f"Skipping installation of mod '{mod.name} - install manifest: "
-                        f"{str(mod_install_settings)}")
-
-    console.finilize_manifest(game, session)
-
-    console.final_screen_mod_manager_print(session.installed_content_description,
-                                           session.mod_installation_errors,
-                                           session.mod_loading_errors)
-    print(tr("demteam_links",
-             discord_url=fconsole(DEM_DISCORD, bcolors.HEADER),
-             deuswiki_url=fconsole(WIKI_COMPATCH, bcolors.HEADER),
-             github_url=fconsole(COMPATCH_GITHUB, bcolors.HEADER)) + "\n")
-    logger.info("Finished work")
-    input(fconsole(tr("press_enter_to_exit"), bcolors.OKGREEN) + "\n")
-    logger.info("Exited normally")
-
-
-def _init_input_parser():
-    parser = argparse.ArgumentParser(description='DEM CommunityModManager')
-    parser.add_argument('-target_dir', help='path to game directory', required=False)
-    parser.add_argument('-distribution_dir',
-                        help=('path to root folder where "patch", "remaster", "libs" '
-                              'and an optional folder "mods" are located'), required=False)
-    parser.add_argument('-dev', help='developer mode',
-                        action="store_true", default=False, required=False)
-    parser.add_argument('-console', help='run in console',
-                        action="store_true", default=False, required=False)
-    parser.add_argument('-skip_wizard', help='skips quick setup wizzard in GUI mode',
-                        default=False, required=False, action="store_true")
-    installation_option = parser.add_mutually_exclusive_group()
-    installation_option.add_argument('-compatch', help='base ComPatch setup, no console interaction required',
-                                     action="store_true", default=False)
-    installation_option.add_argument('-comremaster', help='base ComRemaster, no console interaction required',
-                                     action="store_true", default=False)
-
-    return parser
-
-
-if __name__ == '__main__':
-    options = _init_input_parser().parse_args()
-    if options.console:
-        if "Windows" in platform.system():
-            windll.shcore.SetProcessDpiAwareness(2)
-        sys.exit(main_console(options))
-    else:
-        sys.exit(main_gui(options))
+import argparse
+import asyncio
+import logging
+import os
+import platform
+import sys
+
+from pathlib import Path
+from ctypes import windll
+
+from errors import ExeIsRunning, ExeNotFound, ExeNotSupported, HasManifestButUnpatched, InvalidGameDirectory,\
+                   PatchedButDoesntHaveManifest, WrongGameDirectoryPath,\
+                   DistributionNotFound, FileLoggingSetupError, InvalidExistingManifest, ModsDirMissing,\
+                   NoModsFound, CorruptedRemasterFiles, DXRenderDllNotFound
+
+from environment import InstallationContext, GameCopy
+
+from color import fconsole, bcolors
+from localisation import tr, DEM_DISCORD, WIKI_COMPATCH, COMPATCH_GITHUB
+
+import console_ui
+import data
+import file_ops
+import commod_flet
+
+from mod import Mod
+
+
+def main_gui(options: argparse.Namespace) -> None:
+    commod_flet.start()
+
+
+def main_console(options: argparse.Namespace) -> None:
+    data.set_title()
+    # helper to interact with user through console
+    console = console_ui.ConsoleUX(dev_mode=options.dev)
+
+    # creating installation context - description of content versions we can install
+    try:
+        context = InstallationContext(options.distribution_dir, dev_mode=options.dev)
+        session = context.current_session
+    except DistributionNotFound as er:
+        console.simple_end('missing_distribution', er)
+        return
+
+    # file and console logging setup
+    try:
+        context.setup_logging_folder()
+        context.setup_loggers()
+    except FileLoggingSetupError as er:
+        console.simple_end('error_logging_setup', er)
+        return
+    logger = context.logger
+    console.logger = context.logger
+    context.load_system_info()
+
+    try:
+        logger.info("Prevalidating Community Patch and Remaster state")
+        context.validate_remaster()
+    except CorruptedRemasterFiles as er:
+        logger.error(er)
+        console.simple_end('corrupted_installation', er)
+        return
+
+    logger.info("***")
+    # adding a single target game copy and process it
+    game = GameCopy()
+    if options.target_dir is None:
+        logger.info("No target_dir provided explicitly, will try to find a game in the patcher directory")
+        target_dir = context.distribution_dir
+    else:
+        target_dir = os.path.normpath(options.target_dir)
+        logger.info(f"Working on game dir: {target_dir}")
+
+    try:
+        game.process_game_install(target_dir)
+        if game.installed_content:
+            logger.info(f"Installed content: {game.installed_content}")
+    except WrongGameDirectoryPath:
+        logger.error(f"path doesn't exist: '{target_dir}'")
+        console.simple_end("target_game_dir_doesnt_exist")
+        return
+    except InvalidGameDirectory as er:
+        logger.error(f"not all expected files were found in game dir: '{target_dir}'")
+        console.simple_end("cant_find_game_data", er)
+        return
+    except ExeNotFound:
+        logger.error("Exe not found")
+        console.simple_end("exe_not_found")
+        return
+    except ExeIsRunning:
+        logger.error(tr("exe_is_running") + ". " + tr("exe_is_running_fix"))
+        console.simple_end("exe_is_running" + ". " + tr("exe_is_running_fix"))
+        return
+    except ExeNotSupported as er:
+        logger.error(f"Exe version is not supported. Version: {er.exe_version}")
+        console.simple_end("exe_not_supported", f'unsupported exe version - {er.exe_version}')
+        return
+    except InvalidExistingManifest as er:
+        logger.error(f"Invalid existing manifest at {er.manifest_path}")
+        console.simple_end("invalid_existing_manifest", er)
+        return
+    except HasManifestButUnpatched as er:
+        logger.warning(f"Found existing compatch manifest, but exe version is unexpected: {er.exe_version}"
+                       f"\nManifest contents: {er.manifest_content}")
+        console.switch_header("leftovers")
+    except PatchedButDoesntHaveManifest as er:
+        logger.warning(f"Executable is patched (version: {er.exe_version}), but install manifest is missing")
+        console.switch_header("leftovers")
+
+    logger.info(f"Target exe [{game.exe_version}]: {game.target_exe}")
+    if game.installed_content:
+        logger.info(f"Game copy has installed content: {game.installed_content}")
+
+    try:
+        # loads mods into current context, saves errors in current session
+        logger.info("Starting loading mods")
+        context.load_mods()
+    except ModsDirMissing:
+        logger.info("No mods folder found, creating")
+    except NoModsFound:
+        logger.info("No mods found")
+
+    try:
+        game.load_installed_descriptions(context.validated_mod_configs, colourise=True)
+
+        remaster_mod = Mod(context.remaster_config, context.remaster_path,)
+
+        commod_compatible, commod_compat_err = remaster_mod.compatible_with_mod_manager(
+            context.commod_version)
+
+        if not commod_compatible:
+            console.prompt_for(accept_enter=True,
+                               description=commod_compat_err,
+                               stopping=True)
+            return
+
+        if (game.patched_version or game.leftovers) and not (options.comremaster or options.compatch):
+            # we only offer to launch mod manager on startup if the game is already patched
+            # otherwise mod manager will start work after ComPatch/ComRem installation
+            if context.validated_mod_configs and not game.leftovers:
+                if game.is_modded():
+                    console.switch_header("mod_manager")
+                    description = f'{fconsole(tr("already_installed"), bcolors.OKGREEN)}:\n'
+                    for content_piece in game.installed_descriptions.values():
+                        description += content_piece
+                    description += '\n' + tr("intro_modded_game") + '\n'
+                    reinstall_prompt = console.prompt_for(["mods", "exit"], accept_enter=False,
+                                                          description=description)
+                else:
+                    description = f'{fconsole(tr("already_installed"), bcolors.OKGREEN)}:\n'
+                    for content_piece in game.installed_descriptions.values():
+                        description += content_piece
+                    description += ("\n" + tr("reinstalling_intro") + "\n\n"
+                                    + fconsole(tr("warn_reinstall"), bcolors.OKBLUE) + "\n")
+
+                    reinstall_prompt = console.prompt_for(["mods", "reinstall"], accept_enter=False,
+                                                          description=description)
+            elif not game.is_modded():
+                description = f'{fconsole(tr("already_installed"), bcolors.OKGREEN)}:\n'
+                for content_piece in game.installed_descriptions.values():
+                    description += content_piece
+
+                description += (f'\n{tr("reinstalling_intro_no_mods")}\n\n'
+                                + fconsole(tr("warn_reinstall"), bcolors.OKBLUE) + "\n")
+
+                if session.mod_loading_errors:
+                    description += console.format_lines(session.mod_loading_errors, color=bcolors.RED)
+
+                reinstall_prompt = console.prompt_for(["reinstall", "exit"], accept_enter=False,
+                                                      description=description)
+            else:
+                console.switch_header("mod_manager")
+                description = f'{fconsole(tr("already_installed"), bcolors.OKGREEN)}:\n'
+                for content_piece in game.installed_descriptions.values():
+                    description += content_piece
+
+                description += \
+                    f'\n{fconsole(tr("intro_modded_no_available_mods"), bcolors.OKGREEN)}\n'
+
+                if session.mod_installation_errors or session.mod_loading_errors:
+                    if session.mod_installation_errors:
+                        description += console.format_lines(session.mod_installation_errors,
+                                                            color=bcolors.RED)
+                    if session.mod_loading_errors:
+                        description += console.format_lines(session.mod_loading_errors,
+                                                            color=bcolors.RED)
+
+                console.prompt_for(accept_enter=True,
+                                   description=description)
+                return
+
+            if reinstall_prompt == "exit":
+                logger.info("Exited normally")
+                console.switch_header("default")
+                console.simple_end("installation_aborted")
+                return
+
+            if reinstall_prompt == "mods":
+                mod_manager_console(console, game, context)
+                console.finilize_manifest(game, session)
+                return
+
+        if "ComRemaster" in game.exe_version:
+            console.switch_header("patch_over_remaster", game.target_exe)
+        else:
+            console.switch_header("patching_exe", game.target_exe)
+
+        # skipping console interaction if launched with argument or if exe is already patched
+        if options.comremaster:
+            version_choice = "remaster"
+            remaster_options = "all"
+        elif options.compatch and not ("ComRemaster" in game.exe_version):
+            version_choice = "patch"
+        else:
+            description_intro = (f"{tr('simple_intro')}\n\n"
+                                 f"{fconsole(tr('just_enter'), bcolors.HEADER)}\n"
+                                 f"{tr('or_options')}\n")
+            version_choice = console.prompt_for(["options"], accept_enter=True,
+                                                description=description_intro)
+
+        # removes note about exe path from title
+        console.switch_header("default")
+
+        # if user decided to install full Remaster default config by pressing Enter on previous prompt
+        if version_choice is None:
+            version_choice = "remaster"
+            remaster_options = "all"
+        elif version_choice == "options":
+            if "ComRemaster" in game.exe_version:
+                version_choice = "remaster"
+            else:
+                console.switch_header("advanced")
+                description = (fconsole(tr("first_choose_base_option"), bcolors.OKBLUE) + "\n\n"
+                               + fconsole("Community Remaster", bcolors.HEADER) + ": "
+                               + tr("comrem_description") + " [remaster]"
+                               + "\n\n"
+                               + fconsole("Community Patch", bcolors.HEADER) + ": "
+                               + tr("compatch_description") + " [patch]"
+                               + "\n")
+                version_choice = console.prompt_for(["remaster", "patch"], accept_enter=False,
+                                                    description=description)
+            if version_choice == "remaster":
+                remaster_options = "options"
+
+        console.switch_header(version_choice)
+
+        session.content_in_processing["community_patch"] = {"base": "yes",
+                                                            "version": remaster_mod.version,
+                                                            "build": remaster_mod.build,
+                                                            "display_name": "Community Patch"}
+
+        if version_choice == "patch":
+            logger.info("***")
+            logger.info("Starting installation of ComPatch")
+            logger.info(session.content_in_processing)
+            console.copy_patch_files(context.distribution_dir, game.game_root_path)
+            patch_description = [tr(line) for line in install_base(version_choice, game, context)]
+            patch_description.append("")  # separator
+            file_ops.rename_effects_bps(game.game_root_path)
+            console.final_screen_print(patch_description)
+            # session.installed_content_description.append("")  # separator
+
+            print(fconsole(tr("installation_finished"), bcolors.OKGREEN) + "\n")
+        elif version_choice == "remaster":
+            full_install = remaster_options == "all"
+
+            installed_remaster_settings = console.configure_mod_install(mod=remaster_mod,
+                                                                        full_install=full_install,
+                                                                        skip_to_options=True)
+            session.content_in_processing["community_remaster"] = installed_remaster_settings.copy()
+            session.content_in_processing["community_remaster"]["version"] = remaster_mod.version
+            session.content_in_processing["community_remaster"]["build"] = remaster_mod.build
+            session.content_in_processing["community_remaster"]["display_name"] = remaster_mod.display_name
+            exe_options = remaster_mod.patcher_options
+
+            console.switch_header("remaster")
+            console.copy_patch_files(context.distribution_dir, game.game_root_path)
+            logger.info("***")
+            logger.info(f"Starting {remaster_mod.name} {remaster_mod.version} installation"
+                        f" with config {installed_remaster_settings}")
+            # for comrem we don't count what is already installed, we use the current session content
+            # to determine if remaster is compatible with the local compatch verison
+            status_ok, error_messages = remaster_mod.install(game.data_path,
+                                                             installed_remaster_settings,
+                                                             session.content_in_processing,
+                                                             game.installed_descriptions,
+                                                             console=True)
+
+            if error_messages:
+                session.mod_installation_errors.extend(error_messages)
+
+            try:
+                patch_description = install_base(version_choice, game, context, exe_options)
+                patch_description = [tr(line) for line in patch_description]
+                patch_description.append("")  # separator
+            except DXRenderDllNotFound:
+                console.simple_end("dll_not_found")
+                return
+            file_ops.rename_effects_bps(game.game_root_path)
+
+            console.switch_header("remaster")
+            console.final_screen_print(patch_description)
+
+            if not status_ok:
+                if error_messages:
+                    logger.error(error_messages)
+                logger.error("Status of mod installation is not ok")
+                print(fconsole(f"\n{tr('installation_error')}: Community Remaster!", bcolors.RED))
+            else:
+                session.installed_content_description.extend(
+                    remaster_mod.get_install_description(installed_remaster_settings))
+                console.print_lines(session.installed_content_description)
+                print(fconsole(tr("installation_finished"), bcolors.OKGREEN) + "\n")
+        else:
+            raise NameError(f"Unsupported installation option '{version_choice}'!")
+
+        game.load_installed_descriptions(context.validated_mod_configs, colourise=True)
+        console.finilize_manifest(game, session)
+
+        if context.validated_mod_configs:
+            input(tr("press_enter_to_continue") + "\n")
+            console.switch_header("mod_manager")
+            description = (f"{tr('install_mods')}\n"
+                           f"({tr('yes_no')})\n")
+            install_custom_mods = console.prompt_for(["yes", "no"], accept_enter=False,
+                                                     description=description)
+            if install_custom_mods == "yes":
+                mod_manager_console(console, game, context)
+                return
+
+        if options.compatch or options.comremaster:
+            sys.exit()
+
+        if version_choice == "patch":
+            console.switch_header("patch")
+            console.final_screen_print(patch_description)
+        else:
+            console.switch_header("default")
+            console.final_screen_print(session.installed_content_description)
+
+        print(tr("demteam_links",
+                 discord_url=fconsole(DEM_DISCORD, bcolors.HEADER),
+                 deuswiki_url=fconsole(WIKI_COMPATCH, bcolors.HEADER),
+                 github_url=fconsole(COMPATCH_GITHUB, bcolors.HEADER)) + "\n")
+        input(fconsole(tr("press_enter_to_exit"), bcolors.OKGREEN) + "\n")
+    # near-global exception handler
+    except Exception as er:
+        logger.exception(f"Encountered unhandled error: {er}")
+        logger.error("Exiting because of an error")
+        console.simple_end("failed_and_cleaned", err_msg=er)
+
+
+def install_base(version_choice: str, game: GameCopy, context: InstallationContext,
+                 exe_options: dict = {}) -> list[str]:
+    if version_choice == "remaster":
+        target_dll = os.path.join(game.game_root_path, "dxrender9.dll")
+
+        if os.path.exists(target_dll):
+            file_ops.patch_render_dll(target_dll)
+        else:
+            raise DXRenderDllNotFound
+
+    build_id = context.remaster_config["build"]
+
+    changes_description = file_ops.patch_game_exe(game.target_exe,
+                                                  version_choice,
+                                                  build_id,
+                                                  context.monitor_res,
+                                                  exe_options,
+                                                  context.under_windows)
+    return changes_description
+
+
+def mod_manager_console(console: console_ui.ConsoleUX, game: GameCopy, context: InstallationContext) -> None:
+    logger = logging.getLogger('dem')
+    session = context.current_session
+
+    logger.info("Starting mod manager")
+    for mod_manifest in context.validated_mod_configs:
+        mod_config = context.validated_mod_configs[mod_manifest]
+        mod = Mod(mod_config, Path(mod_manifest).parent)
+
+        compatible_with_commod, commod_compat_error = mod.compatible_with_mod_manager(context.commod_version)
+
+        prevalidated, prevalidation_errors = mod.check_requirements(game.installed_content,
+                                                                    game.installed_descriptions)
+        compatible, incompatible_errors = mod.check_incompatibles(game.installed_content,
+                                                                  game.installed_descriptions)
+        if not prevalidated or not compatible or not compatible_with_commod:
+            errors_info = console.format_mod_title(mod.display_name, mod.version, incompatible=True)
+            console.switch_header("mod_install_custom", additional_string=errors_info)
+
+            errors_to_notify = []
+            if commod_compat_error:
+                errors_to_notify.append(commod_compat_error)
+            if prevalidation_errors:
+                errors_to_notify.extend(prevalidation_errors)
+            if incompatible_errors:
+                errors_to_notify.extend(incompatible_errors)
+
+            console.notify_on_mod_with_errors(mod, errors_to_notify)
+            continue
+
+        mod_install_settings = console.configure_mod_install(mod, game=game)
+        if not mod_install_settings:
+            continue
+
+        if (mod_install_settings.get("base") == "yes") or (mod_install_settings.get("base") == "no"
+                                                           and len(mod_install_settings) > 1):
+            logger.info("***")
+            if console.auto_clear:
+                os.system('cls')
+            logger.info(f"Starting mod {mod.name} {mod.version} installation "
+                        f"with config {mod_install_settings}")
+
+            try:
+                print(console.header)
+                status_ok, mod_error_msgs = mod.install(game.data_path,
+                                                        mod_install_settings,
+                                                        game.installed_content,
+                                                        game.installed_descriptions,
+                                                        console=True)
+            except KeyboardInterrupt:
+                console.switch_header("mod_manager")
+                console.simple_end("installation_aborted")
+                sys.exit()
+
+            if not status_ok:
+                session.mod_installation_errors.append(f"\n{tr('installation_error')}: "
+                                                       f"{mod.display_name}")
+            else:
+                session.content_in_processing[mod.name] = mod_install_settings.copy()
+                session.content_in_processing[mod.name]["version"] = mod.version
+                session.content_in_processing[mod.name]["build"] = mod.build
+                session.content_in_processing[mod.name]["display_name"] = mod.display_name
+                if mod.patcher_options is not None:
+                    file_ops.patch_configurables(game.target_exe, mod.patcher_options)
+                    if mod.patcher_options.get('gravity') is not None:
+                        file_ops.correct_damage_coeffs(options.game_root_path,
+                                                       mod.patcher_options.get('gravity'))
+            if mod_error_msgs:
+                session.mod_installation_errors.extend(mod_error_msgs)
+                logger.error(f"mod errors: {mod_error_msgs}")
+                console.notify_on_mod_with_errors(mod, mod_error_msgs)
+            else:
+                installed_mod_description = mod.get_install_description(mod_install_settings)
+                mod_info = console.format_mod_info(mod)
+
+                description_ends_with_new_line = False
+                if installed_mod_description:
+                    if isinstance(installed_mod_description[-1], str):
+                        description_ends_with_new_line = installed_mod_description[-1][-1:] == "\n"
+                if not description_ends_with_new_line:
+                    mod_info = "\n" + mod_info
+
+                installed_mod_description.append(mod_info)
+                session.installed_content_description.extend(installed_mod_description)
+
+                description = (console.format_lines(installed_mod_description)
+                               + fconsole(tr("installation_finished"),
+                                          bcolors.OKGREEN) + "\n")
+                console.finilize_manifest(game, session)
+                logger.info(f"Mod {mod.name} has been installed")
+                console.prompt_for(accept_enter=True,
+                                   description=description)
+        else:
+            logger.info(f"Skipping installation of mod '{mod.name} - install manifest: "
+                        f"{str(mod_install_settings)}")
+
+    console.finilize_manifest(game, session)
+
+    console.final_screen_mod_manager_print(session.installed_content_description,
+                                           session.mod_installation_errors,
+                                           session.mod_loading_errors)
+    print(tr("demteam_links",
+             discord_url=fconsole(DEM_DISCORD, bcolors.HEADER),
+             deuswiki_url=fconsole(WIKI_COMPATCH, bcolors.HEADER),
+             github_url=fconsole(COMPATCH_GITHUB, bcolors.HEADER)) + "\n")
+    logger.info("Finished work")
+    input(fconsole(tr("press_enter_to_exit"), bcolors.OKGREEN) + "\n")
+    logger.info("Exited normally")
+
+
+def _init_input_parser():
+    parser = argparse.ArgumentParser(description='DEM CommunityModManager')
+    parser.add_argument('-target_dir', help='path to game directory', required=False)
+    parser.add_argument('-distribution_dir',
+                        help=('path to root folder where "patch", "remaster", "libs" '
+                              'and an optional folder "mods" are located'), required=False)
+    parser.add_argument('-dev', help='developer mode',
+                        action="store_true", default=False, required=False)
+    parser.add_argument('-console', help='run in console',
+                        action="store_true", default=False, required=False)
+    parser.add_argument('-skip_wizard', help='skips quick setup wizzard in GUI mode',
+                        default=False, required=False, action="store_true")
+    installation_option = parser.add_mutually_exclusive_group()
+    installation_option.add_argument('-compatch', help='base ComPatch setup, no console interaction required',
+                                     action="store_true", default=False)
+    installation_option.add_argument('-comremaster', help='base ComRemaster, no console interaction required',
+                                     action="store_true", default=False)
+
+    return parser
+
+
+if __name__ == '__main__':
+    options = _init_input_parser().parse_args()
+    if options.console:
+        if "Windows" in platform.system():
+            windll.shcore.SetProcessDpiAwareness(2)
+        sys.exit(main_console(options))
+    else:
+        sys.exit(main_gui(options))