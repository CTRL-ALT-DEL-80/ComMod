<<<<<<< HEAD
<!-- Header -->
<div align="center">
  <h3>ComMod - DEM Community Mod Manager</h3>

  <p>
    Mod manager for Ex Machina/Hard Truck Apocalypse game series.
    <br />
    <a href="https://discord.gg/jZHxYdF"><img src="https://user-images.githubusercontent.com/79088546/174305727-755adfa0-57c2-41b0-9717-8476fcbc4567.png" alt="Discord link"><strong>  Follow the development on Discord »</strong></a>
  </p>
  

  <a href="https://discord.gg/jZHxYdF">
  <img src="https://user-images.githubusercontent.com/79088546/174285554-cf467b80-7264-475f-94ec-bacc204b04c9.png" alt="Logo" width="400">
  </a>

  <a href="https://github.com/DeusExMachinaTeam/EM-CommunityPatch"><img src="https://user-images.githubusercontent.com/79088546/174311991-c20e04bb-1cad-44e2-a0e9-5984de6d8d55.png"> Part of Community Remaster project</a>
</div>

<!-- About the project -->
# Usage
**ComMod** is a mod manager and installer that allows you to apply binary patches to game files necessary for [Community Remaster](https://github.com/DeusExMachinaTeam/EM-CommunityPatch) and complex mods based on it, e.g. [Improved Storyline](https://github.com/zatinu322/ImprovedStoryline/).

* Show the user information about the mod (description, screenshots, list of changes, links from the author, etc.)
* Streamlines installation of mods for the HTA game series, allowing them to choose which optional content to install

On the modder side you get a support for:
* A choice of binary patches that can be easily configured in mod manifest
* Packaging of different mod versions and localisations as a single archive, reusing common files between versions
* Support not only for an optional content but different mutually exclusive 'variants' of the same option, reducing the chances of user error and incorrect installation
* Setting up compatibility rules (name, version, the presence of optional content) with other mods for the game
* All installed mods are tracked and create fingerprint file which helpes to track user configuration in case of errors and need for support

## Demonstation
![Community Remaster installation][patcher_tutorial]
*Installing Community Remaster with ComMod - Russian localisation shown*


<p align="right">(<a href="#top">to the top</a>)</p>

## Making mods compatible
Making a mod compatible with ComMod is easy - just place the files in the archive as specified in the documentation and prepare a special manifest.yaml file describing for ComMod how the mod should be displayed to the user and how to install.

Packing the mod in an archive with the ComMod manifest is the preferred way to distribute mods for Compatch and Comrem.

ComMod also allows the installation of old mods that were developed for the clean version of the game. When installing them via ComMod, a minimal set of edits will be applied to the game exe to fix common game crashes ("ComPatch Mini").

ComMod is translated into English, Russian and Ukrainian.


</br>
&#x1F53B; Important! &#x1F53B;
<ol>
<b>commod.exe</b> - installer and mod manager, that may cause false positives of antiviruses.
In the installation process, the program patches the original exe of the game byte by byte, copies the patch\remaster files in the correct order, and edits certain game files. Unfortunately, both the specifics of the work (editing another exe) and the fact that the installer is written in Python means that you may need to add the file to your antivirus exceptions. We apologize for any inconvenience, the file does not contain any viruses.
</ol>

<p align="right">(<a href="#top">to the top</a>)</p>

<!-- Screenshot shortcuts -->
[discord_logo_sml]: https://user-images.githubusercontent.com/79088546/174304599-33630ab1-e5ce-4410-a720-55046783d085.png

[dem_logo_sml]: https://user-images.githubusercontent.com/79088546/174311991-c20e04bb-1cad-44e2-a0e9-5984de6d8d55.png

[patcher_tutorial]: https://user-images.githubusercontent.com/79088546/246537517-5e8cb714-960c-4576-8722-498b6bba8b11.gif



## Licensing:
<details>
<summary>License information</summary>
<ol>
project license is loosely based on MIT license but forbidding commerical usage and adding an additional clause about attribution in case of redistribution of the code.

<br />
For details, please see the full license in the LICENSE file.
</ol>
</details>
<br />
=======
# EM-CommunityModManager
Мод менеджер для Ex Machina
>>>>>>> b09d4552
<|MERGE_RESOLUTION|>--- conflicted
+++ resolved
@@ -1,4 +1,4 @@
-<<<<<<< HEAD
+
 <!-- Header -->
 <div align="center">
   <h3>ComMod - DEM Community Mod Manager</h3>
@@ -76,8 +76,4 @@
 For details, please see the full license in the LICENSE file.
 </ol>
 </details>
-<br />
-=======
-# EM-CommunityModManager
-Мод менеджер для Ex Machina
->>>>>>> b09d4552
+<br />